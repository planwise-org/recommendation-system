version: "3.8"

services:
  fastapi:
    build: .
    ports:
      - "8080:8080"
    environment:
      - ENV=local
      - SECRET_KEY=d1d07f9052efd8b21e979a8c8e6db002ea46ce463d0651f0aa29d04b2558bcea
<<<<<<< HEAD
      - DATABASE_URL=postgresql://postgres:postgres@host.docker.internal:54322/postgres
=======
      - DBUSER=user
      - DBPASS=password
      - DBHOST=db
      - DBPORT=5432
      - DBNAME=planwise
    depends_on:
      - db

  db:
    image: postgres:15
    volumes:
      - postgres_data:/var/lib/postgresql/data
    environment:
      - POSTGRES_USER=user
      - POSTGRES_PASSWORD=password
      - POSTGRES_DB=planwise
    ports:
      - "5431:5432"

volumes:
  postgres_data:
>>>>>>> 6586673f
<|MERGE_RESOLUTION|>--- conflicted
+++ resolved
@@ -7,29 +7,5 @@
       - "8080:8080"
     environment:
       - ENV=local
-      - SECRET_KEY=d1d07f9052efd8b21e979a8c8e6db002ea46ce463d0651f0aa29d04b2558bcea
-<<<<<<< HEAD
-      - DATABASE_URL=postgresql://postgres:postgres@host.docker.internal:54322/postgres
-=======
-      - DBUSER=user
-      - DBPASS=password
-      - DBHOST=db
-      - DBPORT=5432
-      - DBNAME=planwise
-    depends_on:
-      - db
-
-  db:
-    image: postgres:15
-    volumes:
-      - postgres_data:/var/lib/postgresql/data
-    environment:
-      - POSTGRES_USER=user
-      - POSTGRES_PASSWORD=password
-      - POSTGRES_DB=planwise
-    ports:
-      - "5431:5432"
-
-volumes:
-  postgres_data:
->>>>>>> 6586673f
+      - SECRET_KEY=your-secret-key
+      - DATABASE_URL=postgresql://postgres:postgres@host.docker.internal:54322/postgres